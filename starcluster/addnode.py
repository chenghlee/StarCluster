--- conflicted
+++ resolved
@@ -99,13 +99,9 @@
     nodes = cluster.nodes
     for n in nodes:
         if n.alias != 'master' and n.state in [u'pending',u'running']:
-<<<<<<< HEAD
-            highest = int(n.alias[4:8])
-=======
             highest = max(highest,int(n.alias[4:8])) 
             #the max is needed, sometimes nodes don't list in order
     log.debug("Highest node number is %d. Will add %d." % (highest, highest+1))
->>>>>>> c1beb0fd
     return highest + 1
 
 def add_nodes(cluster, num_nodes):
