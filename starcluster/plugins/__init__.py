__all__ = [
    'sge',
    'condor',
    'users',
    'ipcluster',
    'hadoop',
    'tmux',
    'mycluster',
    'pkginstaller',
    'pypkginstaller',
    'xvfb',
<<<<<<< HEAD
    'mpich',
	'slurm'
=======
    'mpich2',
>>>>>>> a3c7c428
]<|MERGE_RESOLUTION|>--- conflicted
+++ resolved
@@ -9,10 +9,6 @@
     'pkginstaller',
     'pypkginstaller',
     'xvfb',
-<<<<<<< HEAD
-    'mpich',
-	'slurm'
-=======
     'mpich2',
->>>>>>> a3c7c428
+    'slurm'
 ]