#!/usr/bin/env python
import os
import re
import time
import string
import pprint
import inspect
import cPickle

from starcluster import awsutils
from starcluster import clustersetup
from starcluster import static
from starcluster import exception
from starcluster import utils
from starcluster.templates import user_msgs
from starcluster.utils import print_timing
from starcluster.spinner import Spinner
from starcluster.logger import log, INFO_NO_NEWLINE
from starcluster.node import Node


def get_cluster(cluster_name, cfg):
    """
    Returns cluster template configured with only the data from aws queries.
    To load the full template used to start the cluster, run load_receipt() on
    the cluster object:

        $ cl = get_cluster('mynewcluster',cfg)
        $ cl.load_receipt()
    """
    try:
        ec2 = cfg.get_easy_ec2()
        cluster = ec2.get_security_group(_get_cluster_name(cluster_name))
        kwargs = {}
        kwargs.update(cfg.aws)
        cluster_key = None
        key_location = None
        try:
            cluster_key = cluster.instances()[0].key_name
            key_location = cfg.get_key(cluster_key).get('key_location')
        except (IndexError, exception.KeyNotFound):
            pass
        key = dict(keyname=cluster_key, key_location=key_location)
        kwargs.update(key)
        kwargs.update(dict(cluster_tag=cluster_name))
        return Cluster(**kwargs)
    except exception.SecurityGroupDoesNotExist:
        raise exception.ClusterDoesNotExist(cluster_name)


def get_cluster_or_none(cluster_name, cfg):
    """
    Same as get_cluster only returns None instead of throwing an exception
    if the cluster is not found
    """
    try:
        return get_cluster(cluster_name, cfg)
    except exception.ClusterDoesNotExist:
        pass


def cluster_exists(tag_name, cfg):
    """
    Returns whether a cluster exists by checking if security group exists
    """
    return get_cluster_or_none(tag_name, cfg) is not None


def ssh_to_master(cluster_name, cfg, user='root'):
    cluster = get_cluster(cluster_name, cfg)
    cluster.ssh_to_master(user=user)


def _get_node_number(alias):
    """
    Maps aliases master, node001, etc to 0,1,etc

    Returns an integer (>=0) representing the node "number" if successful,
    and returns None otherwise
    """
    if alias == "master":
        return 0
    pattern = re.compile(r"node([0-9]{3})$")
    if pattern.match(alias):
        return int(pattern.match(alias).groups()[0])


def ssh_to_cluster_node(cluster_name, node_id, cfg, user='root'):
    cluster = get_cluster(cluster_name, cfg)
    cluster.ssh_to_node(node_id, user=user)


def _get_cluster_name(cluster_name):
    if not cluster_name.startswith(static.SECURITY_GROUP_PREFIX):
        cluster_name = static.SECURITY_GROUP_TEMPLATE % cluster_name
    return cluster_name


def stop_cluster(cluster_name, cfg):
    cl = get_cluster(cluster_name, cfg)
    cl.stop_cluster()


def get_cluster_security_groups(cfg):
    ec2 = cfg.get_easy_ec2()
    sgs = ec2.get_security_groups()
    starcluster_groups = []
    for sg in sgs:
        is_starcluster = sg.name.startswith(static.SECURITY_GROUP_PREFIX)
        if is_starcluster and sg.name not in static.IGNORE_GROUPS:
            starcluster_groups.append(sg)
    return starcluster_groups


def get_tag_from_sg(sg):
    """
    Returns the cluster tag name from a security group name that starts with
    static.SECURITY_GROUP_PREFIX

    Example:
        sg = '@sc-mycluster'
        print get_tag_from_sg(sg)
        mycluster
    """
    regex = re.compile(static.SECURITY_GROUP_PREFIX + '-(.*)')
    match = regex.match(sg)
    if match:
        return match.groups()[0]


def list_clusters(cfg):
    starcluster_groups = get_cluster_security_groups(cfg)
    if not starcluster_groups:
        log.info("No clusters found...")
    for scg in starcluster_groups:
        tag = get_tag_from_sg(scg.name)
        header = '%s (security group: %s)' % (tag, scg.name)
        print '-' * len(header)
        print header
        print '-' * len(header)
        cl = get_cluster(tag, cfg)
        nodes = cl.nodes
        try:
            n = nodes[0]
        except IndexError:
            n = None
        print 'Launch time: %s' % getattr(n, 'launch_time', 'N/A')
        print 'Zone: %s' % getattr(n, 'placement', 'N/A')
        print 'Keypair: %s' % getattr(n, 'key_name', 'N/A')
        print 'EBS volumes:'
        ebs_nodes = [n for n in nodes if
                     getattr(n, 'block_device_mapping', None)]
        if not nodes or not ebs_nodes:
            print '    No EBS volumes attached...'
        for node in ebs_nodes:
            devices = node.block_device_mapping
            node_id = node.alias or node.id
            for dev in devices:
                d = devices.get(dev)
                vol_id = d.volume_id
                status = d.status
                print '    %s on %s:%s (status: %s)' % \
                        (vol_id, node_id, dev, status)
        print 'Cluster nodes:'
        if not nodes:
            print '    No pending/running nodes found...'
        for node in nodes:
            spot = node.spot_id or ''
            if spot:
                spot = '(spot %s)' % spot
            print "    %7s %s %s %s %s" % (node.alias, node.state,
                                           node.id, node.dns_name, spot)
        print


def run_plugin(plugin_name, cluster_tag, cfg):
    """
    Run a plugin defined in the config as plugin_name on the currently
    running cluster identified by cluster_tag.
    """
    cl = get_cluster(cluster_tag, cfg)
    plugs = [cfg.get_plugin(plugin_name)]
    cl.load_receipt()
    name, plugin = cl.load_plugins(plugs)[0]
    cl.run_plugin(plugin, name)


class Cluster(object):
    def __init__(self,
            aws_access_key_id=None,
            aws_secret_access_key=None,
            aws_port=None,
            aws_is_secure=True,
            aws_ec2_path='/',
            aws_s3_path='/',
            aws_region_name=None,
            aws_region_host=None,
            spot_bid=None,
            cluster_tag=None,
            cluster_description=None,
            cluster_size=None,
            cluster_user=None,
            cluster_shell=None,
            master_image_id=None,
            master_instance_type=None,
            node_image_id=None,
            node_instance_type=None,
            node_instance_types=[],
            availability_zone=None,
            keyname=None,
            key_location=None,
            volumes=[],
            plugins=[],
            permissions=[],
            **kwargs):

        now = time.strftime("%Y%m%d%H%M")

        self.ec2 = awsutils.EasyEC2(
            aws_access_key_id, aws_secret_access_key,
            aws_port=aws_port, aws_is_secure=aws_is_secure,
            aws_ec2_path=aws_ec2_path, aws_s3_path=aws_s3_path,
            aws_region_name=aws_region_name,
            aws_region_host=aws_region_host,
        )
        self.spot_bid = spot_bid
        self.cluster_tag = cluster_tag
        self.cluster_description = cluster_description
        if self.cluster_tag is None:
            self.cluster_tag = "cluster%s" % now
        if cluster_description is None:
            self.cluster_description = "Cluster created at %s" % now
        self.cluster_size = cluster_size
        self.cluster_user = cluster_user
        self.cluster_shell = cluster_shell
        self.master_image_id = master_image_id
        self.master_instance_type = master_instance_type
        self.node_image_id = node_image_id
        self.node_instance_type = node_instance_type
        self.node_instance_types = node_instance_types
        self.availability_zone = availability_zone
        self.keyname = keyname
        self.key_location = key_location
        self.volumes = self.load_volumes(volumes)
        self.plugins = self.load_plugins(plugins)
        self.permissions = permissions

        self.__instance_types = static.INSTANCE_TYPES
        self.__cluster_settings = static.CLUSTER_SETTINGS
        self.__available_shells = static.AVAILABLE_SHELLS
        self.__protocols = static.PROTOCOLS
        self._master_reservation = None
        self._node_reservation = None
        self._nodes = None
        self._master = None
        self._zone = None
        self._plugins = plugins
        self._cluster_group = None
        self._placement_group = None

    def __repr__(self):
        return '<Cluster: %s (%s-node)>' % (self.cluster_tag,
                                            self.cluster_size or 0)

    @property
    def zone(self):
        """
        If volumes are specified, this method determines the common
        availability zone between those volumes. If an availability zone
        is explicitly specified in the config and does not match the common
        availability zone of the volumes, an exception is raised. If all
        volumes are not in the same availabilty zone an exception is raised.
        If no volumes are specified, returns the user specified availability
        zone if it exists.
        """
        if not self._zone:
            zone = None
            if self.availability_zone:
                zone = self.ec2.get_zone(self.availability_zone).name
            common_zone = None
            for volume in self.volumes:
                volid = self.volumes.get(volume).get('volume_id')
                vol = self.ec2.get_volume(volid)
                if not common_zone:
                    common_zone = vol.zone
                elif vol.zone != common_zone:
                    vols = [self.volumes.get(v).get('volume_id')
                            for v in self.volumes]
                    raise exception.VolumesZoneError(vols)
            if common_zone and zone and zone != common_zone:
                raise exception.InvalidZone(zone, common_zone)
            if not zone and common_zone:
                zone = common_zone
            self._zone = zone
        return self._zone

    def load_volumes(self, vols):
        """
        Iterate through vols and set device/partition settings automatically if
        not specified.

        This method assigns the first volume to /dev/sdz, second to /dev/sdy,
        etc for all volumes that do not include a device/partition setting
        """
        devices = ['/dev/sd%s' % s for s in string.lowercase]
        for volname in vols:
            vol = vols.get(volname)
            dev = vol.get('device')
            if dev in devices:
                #rm user-defined devices from the list of auto-assigned devices
                devices.remove(dev)
        volumes = {}
        for volname in vols:
            vol = vols.get(volname)
            device = vol.get('device')
            if not device:
                device = devices.pop()
            if not utils.is_valid_device(device):
                raise exception.InvalidDevice(device)
            v = volumes[volname] = utils.AttributeDict()
            v.update(vol)
            v['device'] = device
            part = vol.get('partition', 1)
            partition = device + str(part)
            if not utils.is_valid_partition(partition):
                raise exception.InvalidPartition(part)
            v['partition'] = partition
        return volumes

    def load_plugins(self, plugins):
        plugs = []
        for plugin in plugins:
            setup_class = plugin.get('setup_class')
            plugin_name = plugin.get('__name__').split()[-1]
            mod_name = '.'.join(setup_class.split('.')[:-1])
            class_name = setup_class.split('.')[-1]
            try:
                mod = __import__(mod_name, globals(), locals(), [class_name])
            except SyntaxError, e:
                raise exception.PluginSyntaxError(
                    "Plugin %s (%s) contains a syntax error at line %s" % \
                    (plugin_name, e.filename, e.lineno))
            except ImportError, e:
                raise exception.PluginLoadError(
                    "Failed to import plugin %s: %s" % \
                    (plugin_name, e.message))
            klass = getattr(mod, class_name, None)
            if not klass:
                raise exception.PluginError(
                    'Plugin class %s does not exist' % setup_class)
            if not issubclass(klass, clustersetup.ClusterSetup):
                raise exception.PluginError(
                    ("Plugin %s must be a subclass of " + \
                     "starcluster.clustersetup.ClusterSetup") % setup_class)
            (args, varargs,
             keywords, defaults) = inspect.getargspec(klass.__init__)
            log.debug('plugin args = %s' % args)
            log.debug('plugin varargs = %s' % varargs)
            log.debug('plugin keywords = %s' % keywords)
            log.debug('plugin defaults = %s' % str(defaults))
            args = args[1:]  # ignore self
            nargs = len(args)
            ndefaults = 0
            if defaults:
                ndefaults = len(defaults)
            nrequired = nargs - ndefaults
            args = args[:nrequired]
            kwargs = args[nrequired:]
            config_args = []
            for arg in args:
                if arg in plugin:
                    config_args.append(plugin.get(arg))
            config_kwargs = {}
            for arg in kwargs:
                if arg in plugin:
                    config_kwargs[arg] = plugin.get(arg)
            log.debug("config_args = %s" % config_args)
            log.debug("config_kwargs = %s" % config_kwargs)
            if nrequired > len(config_args):
                raise exception.PluginError(
                "Not enough settings provided for plugin %s" % plugin_name)
            plugs.append((plugin_name, klass(*config_args, **config_kwargs)))
        return plugs

    def update(self, kwargs):
        for key in kwargs.keys():
            if hasattr(self, key):
                self.__dict__[key] = kwargs[key]

    def _validate_running_instances(self):
        """
        Validate existing instances against this template's settings
        """
        self._validate_instance_types()
        num_running = len(self.nodes)
        if num_running != self.cluster_size:
            raise exception.ClusterValidationError(
                "Number of pending/running instances (%s) != %s" % \
                (num_running, self.cluster_size))
        mtype = self.master_node.instance_type
        mastertype = self.master_instance_type or self.node_instance_type
        if mtype != mastertype:
            raise exception.ClusterValidationError(
                "The running master node's instance type (%s) != %s" % \
                (mtype, mastertype))
        masterimage = self.master_image_id or self.node_image_id
        mimage = self.master_node.image_id
        if mimage != masterimage:
            raise exception.ClusterValidationError(
                "The running master node's image id (%s) != %s" % \
                (mimage, masterimage))
        mkey = self.master_node.key_name
        if mkey != self.keyname:
            raise exception.ClusterValidationError(
                "The running master's keypair (%s) != %s" % \
                (mkey, self.keyname))
        try:
            nodes = self.nodes[1:]
        except IndexError:
            raise exception.ClusterValidationError(
                "Cluster has no running instances")
        mazone = self.master_node.placement
        id_start = 0
        for itype in self.node_instance_types:
            size = itype['size']
            image = itype['image'] or self.node_image_id
            type = itype['type'] or self.node_instance_type
            for i in range(id_start, id_start + size):
                n = nodes[i]
                ntype = n.instance_type
                if ntype != type:
                    raise exception.ClusterValidationError(
                        "Running node's instance type (%s) != %s" % \
                        (ntype, type))
                nimage = n.image_id
                if nimage != image:
                    raise exception.ClusterValidationError(
                        "Running node's image id (%s) != %s" % \
                        (nimage, image))
                id_start += 1
        for n in nodes[id_start:]:
            ntype = n.instance_type
            if n.instance_type != self.node_instance_type:
                raise exception.ClusterValidationError(
                    "Running node's instance type (%s) != %s" % \
                    (ntype, self.node_instance_type))
            nimage = n.image_id
            if nimage != self.node_image_id:
                raise exception.ClusterValidationError(
                    "Running node's image id (%s) != %s" % \
                    (nimage, image))
        for n in nodes:
            if n.key_name != self.keyname:
                raise exception.ClusterValidationError(
                    "Running node's key_name (%s) != %s" % \
                    (n.key_name, self.keyname))
            nazone = n.placement
            if mazone != nazone:
                raise exception.ClusterValidationError(
                    ("Running master's zone (%s) " + \
                     "does not match node zone (%s)") % \
                    (mazone, nazone))
        # reset zone
        self._zone = None
        if self.zone and self.zone != mazone:
            raise exception.ClusterValidationError(
                "Running cluster's availability_zone (%s) != %s" % \
                (mazone, self.zone))

    def get(self, name):
        return self.__dict__.get(name)

    def __str__(self):
        cfg = {}
        for key in self.__dict__.keys():
            if not key.startswith('_'):
                cfg[key] = getattr(self, key)
        return pprint.pformat(cfg)

    def load_receipt(self):
        """
        Fetch the StarCluster receipt file from the master node and use it to
        populate this object's attributes. This is used to restore the state of
        this object's settings as they were at the time of creating the cluster
        """
        try:
            master_conn = self.master_node.ssh
            f = master_conn.remote_file(static.STARCLUSTER_RECEIPT_FILE, 'r')
            cfg = cPickle.load(f)
            f.close()
            for key in cfg:
                setattr(self, key, cfg.get(key))
            #self.plugins = self.load_plugins(self.plugins)
            return True
        except IOError, e:
            raise exception.ClusterReceiptError(
                'cluster receipt does not exist: %s' % e)
        except Exception, e:
            raise exception.ClusterReceiptError(
                'failed to load cluster receipt: %s' % e)

    def create_receipt(self):
        """
        Create a 'receipt' file on the master node that contains this Cluster
        object's attributes. This receipt is useful for loading
        the settings used to create the cluster at a later time using
        load_receipt().
        """
        try:
            cfg = {}
            for key in self.__dict__.keys():
                if not key.startswith('_'):
                    val = getattr(self, key)
                    if type(val) in [str, bool, int, float, list, dict]:
                        cfg[key] = val
                    elif type(val) is utils.AttributeDict:
                        cfg[key] = dict(val)
            master_conn = self.master_node.ssh
            master_conn.execute('mkdir -p %s' % static.STARCLUSTER_RECEIPT_DIR)
            f = master_conn.remote_file(static.STARCLUSTER_RECEIPT_FILE)
            cPickle.dump(cfg, f)
            f.close()
        except Exception, e:
            print e
            raise exception.ClusterReceiptError(
                'failed to create cluster receipt')
        return True

    @property
    def _security_group(self):
        return static.SECURITY_GROUP_TEMPLATE % self.cluster_tag

    @property
    def cluster_group(self):
        if self._cluster_group is None:
            sg = self.ec2.get_or_create_group(self._security_group,
                                              self.cluster_description,
                                              auth_ssh=True,
                                              auth_group_traffic=True)
            for p in self.permissions:
                perm = self.permissions.get(p)
                ip_protocol = perm.get('ip_protocol', 'tcp')
                from_port = perm.get('from_port')
                to_port = perm.get('to_port')
                cidr_ip = perm.get('cidr_ip', '0.0.0.0/0')
                if not self.ec2.has_permission(sg, ip_protocol, from_port,
                                               to_port, cidr_ip):
                    log.info("Opening %s port range %s-%s for CIDR %s" %
                             (ip_protocol, from_port, to_port, cidr_ip))
                    sg.authorize(ip_protocol, from_port, to_port, cidr_ip)
            self._cluster_group = sg
        return self._cluster_group

    @property
    def _placement_group_name(self):
        return static.PLACEMENT_GROUP_TEMPLATE % self.cluster_tag

    def placement_group(self):
        if self._placement_group is None:
            pg = self.ec2.get_or_create_placement_group(self._placement_group_name)
            self._placement_group = pg
        return self._placement_group

    @property
    def master_node(self):
        if not self._master:
            for node in self.nodes:
                if node.is_master():
                    self._master = node
        return self._master

    def get_alias(self, node):
        """
        Return the alias stored in the instance's user data.
        """
        instance_id = node.id
        user_data = self.ec2.get_instance_user_data(instance_id).split('|')
        if len(user_data) == 1:
            return user_data[0]
        index = int(node.ami_launch_index)
        if index < len(user_data):
            return user_data[index]
        return ''

    @property
    def nodes(self):
        if not self._nodes or len(self._nodes) != self.cluster_size:
            nodes = self.cluster_group.instances()
            self._nodes = []
            for node in nodes:
                if node.state not in ['pending', 'running', 'stopped']:
                    continue
                alias = self.get_alias(node)
                n = Node(node, self.key_location, alias)
                if n.is_master():
                    self._master = n
                    self._nodes.insert(0, n)
                else:
                    self._nodes.append(n)
            #sort the instances by alias?
            #self._nodes.sort(key=lambda n: n.alias)
        else:
            for node in self._nodes:
                log.debug('refreshing instance %s' % node.id)
                node.update()
        return self._nodes

    def get_node_by_dns_name(self, dns_name):
        for node in self.nodes:
            if node.dns_name == dns_name:
                return node

    def get_node_by_id(self, instance_id):
        for node in self.nodes:
            if node.id == instance_id:
                return node

    def get_node_by_alias(self, alias):
        for node in self.nodes:
            if node.alias == alias:
                return node

    def _nodes_in_states(self, states):
        nodes = []
        for node in self.nodes:
            if node.state in states:
                nodes.append(node)
        return nodes
    
    @property
    def running_nodes(self):
        return self._nodes_in_states(['running'])
    
    @property
    def stopped_or_running_nodes(self):
        return self._nodes_in_states(['running', 'stopped'])
    
    @property
    def not_terminated_nodes(self):
        return self._nodes_in_states(['running', 'stopped', 'shutting-down'])
    
    @property
    def stopped_nodes(self):
        return self._nodes_in_states(['stopped'])
    
    def _is_cluster_compute(self):
        """
        Answer if the instance type is a cluster compute instance.
        """
        if self.master_instance_type:
            return self.master_instance_type in static.CLUSTER_COMPUTE_TYPES
        master = self.nodes[0]
        return master is not None and master.instance_type in static.CLUSTER_COMPUTE_TYPES

    @property
    def spot_requests(self):
        spots = self.ec2.get_all_spot_requests()
        s = []
        for spot in spots:
            groups = spot.launch_specification.groups
            for group in groups:
                if group.id == self._security_group:
                    s.append(spot)
                    break
        return s

<<<<<<< HEAD
    def _run_instances(self, price=None, image_id=None,
                       instance_type='m1.small', min_count=1, max_count=1,
                       count=1, key_name=None, security_groups=None,
                       launch_group=None, availability_zone_group=None,
                       placement=None, user_data=None):
=======
    def _run_instances(self, price=None, image_id=None, instance_type='m1.small',
                      min_count=1, max_count=1, count=1, key_name=None,
                      security_groups=None, launch_group=None,
                      availability_zone_group=None, placement=None,
                      user_data=None, placement_group=None):
>>>>>>> f9f5e4b3
        """
        Convenience method for running spot or flat-rate instances
        """
        conn = self.ec2
        if price:
            return conn.request_spot_instances(
                price, image_id, instance_type=instance_type,
                count=count, launch_group=launch_group, key_name=key_name,
                security_groups=security_groups,
                availability_zone_group=availability_zone_group,
                placement=placement, user_data=user_data, placement_group=placement_group)
        else:
            return conn.run_instances(image_id, instance_type=instance_type,
                                      min_count=min_count, max_count=max_count,
                                      key_name=key_name,
                                      security_groups=security_groups,
                                      placement=placement,
                                      user_data=user_data,
                                      placement_group=placement_group)

    def create_node(self, alias, image_id=None, instance_type=None, count=1,
                    zone=None, placement_group=None):
        """
        Convenience method for requesting an instance with this cluster's
        settings
        """
        cluster_sg = self.cluster_group.name
        return self._run_instances(self.spot_bid,
            image_id=image_id or self.node_image_id,
            instance_type=instance_type or self.node_instance_type,
            min_count=count, max_count=count, count=count,
            key_name=self.keyname,
            security_groups=[cluster_sg],
            availability_zone_group=cluster_sg,
            launch_group=cluster_sg,
            placement=zone or self.zone,
            user_data=alias,
            placement_group=placement_group)

    def create_compute_cluster(self):
        """
        Launches all EC2 cluster compute instances based on this cluster's settings.
        It is a Amazon recommendation to start all cluster compute instances
        in a single launch request.
        """
        log.info("Launching a %d-node cluster..." % self.cluster_size)
        self.master_image_id = self.master_image_id or self.node_image_id
        log.info("Launching cluster compute nodes (AMI: %s, TYPE: %s)..." %
                 (self.master_image_id, self.master_instance_type))
        pgn = self.placement_group().name
        user_data = 'master'
        id_start = 1
        for id in range(id_start, self.cluster_size):
            alias = 'node%.3d' % id
            user_data = user_data + '|' + alias
        response = self.create_node(user_data,
                                   image_id=self.master_image_id,
                                   instance_type=self.master_instance_type,
                                   count=self.cluster_size,
                                   placement_group=pgn)
        print response

    def create_cluster(self):
        """
        Launches all EC2 instances based on this cluster's settings.
        """
        log.info("Launching a %d-node cluster..." % self.cluster_size)
        self.master_image_id = self.master_image_id or self.node_image_id
<<<<<<< HEAD
        self.master_instance_type = self.master_instance_type or \
                self.node_instance_type
        log.info("Launching master node (ami: %s, type: %s)..." %
=======
        log.info("Launching master node (AMI: %s, TYPE: %s)..." %
>>>>>>> f9f5e4b3
                 (self.master_image_id, self.master_instance_type))
        mimage = self.master_image_id
        mitype = self.master_instance_type
        master_response = self.create_node('master',
                                           image_id=mimage,
                                           instance_type=mitype)
        print master_response
        if self.cluster_size <= 1:
            return
        # Make sure nodes are in same zone as master
        zone = None
        if self.spot_bid:
            launch_spec = master_response[0].launch_specification
            zone = launch_spec.placement
        else:
            zone = master_response.instances[0].placement
        id_start = 1
        for itype in self.node_instance_types:
            count = itype['size']
            image_id = itype['image'] or self.node_image_id
            type = itype['type'] or self.node_instance_type
            for id in range(id_start, id_start + count):
                alias = 'node%.3d' % id
                log.info("Launching node: %s (ami: %s, type: %s)..." % \
                        (alias, image_id, type))
                node_response = self.create_node(alias, image_id=image_id,
                                                 instance_type=type,
                                                 zone=zone)
                print node_response
                id_start += 1
        for id in range(id_start, self.cluster_size):
            alias = 'node%.3d' % id
            log.info("Launching node: %s (ami: %s, type: %s)..." % \
                    (alias, self.node_image_id, self.node_instance_type))
            node_response = self.create_node(alias)
            print node_response

    def is_cluster_up(self):
        """
        Check whether there are cluster_size nodes running,
        that ssh (port 22) is up on all nodes, and that each node
        has an internal ip address associated with it
        """
        nodes = self.running_nodes
        if len(nodes) != self.cluster_size:
            return False
        for node in nodes:
            if not node.is_up():
                return False
        return True

    def is_cluster_terminated(self):
        """
        Check whether there are zero nodes running
        associated with the cluster
        """
        nodes = self.not_terminated_nodes
        return len(nodes) == 0

    def attach_volumes_to_master(self):
        """
        Attach each volume to the master node
        """
        for vol in self.volumes:
            volume = self.volumes.get(vol)
            device = volume.get('device')
            vol_id = volume.get('volume_id')
            vol = self.ec2.get_volume(vol_id)
            log.info("Attaching volume %s to master node on %s ..." % (vol.id,
                                                                      device))
            if vol.status != "available":
                log.error(('Volume %s not available...' +
                          'please check and try again') % vol.id)
                continue
            resp = vol.attach(self.master_node.id, device)
            log.debug("resp = %s" % resp)
            while True:
                vol.update()
                if vol.attachment_state() == 'attached':
                    break
                time.sleep(5)

    def detach_volumes(self):
        """
        Detach all volumes from the master node
        """
        block_devs = self.master_node.block_device_mapping
        for dev in block_devs:
            vol_id = block_devs[dev].volume_id
            vol = self.ec2.get_volume(vol_id)
            log.info("Detaching volume %s from master" % vol.id)
            vol.detach()

    def stop_cluster(self):
        """
        Stop this cluster by first detaching all volumes, stopping down all
        instances and cancelling all spot requests (if any).
        If is not a cluster compute terminate the instances and 
        remove this cluster's security group.
        """
        if self.volumes:
            self.detach_volumes()
        is_cci = self._is_cluster_compute()
        for node in self.running_nodes:
            log.info("Stopping or shutting down instance: %s" % node.id)
            node.shutdown()
        for spot in self.spot_requests:
            if spot.state not in ['cancelled', 'closed']:
                log.info("Cancelling spot instance request: %s" % spot.id)
                spot.cancel()
        if not is_cci:
            log.info("Removing %s security group" % self._security_group)
            self.cluster_group.delete()

    def terminate_cluster(self):
        """
        Stop this cluster by first detaching all volumes, shutting down all
        instances, cancelling all spot requests (if any) remove this cluster's
        placement group (if any) and remove this cluster's security group.
        """
        if self.volumes:
            self.detach_volumes()
        is_cci = self._is_cluster_compute()
        for node in self.stopped_or_running_nodes:
            log.info("Terminating instance: %s" % node.id)
            node.terminate()
        for spot in self.spot_requests:
            if spot.state not in ['cancelled','closed']:
                log.info("Cancelling spot instance request: %s" % spot.id)
                spot.cancel()
        s = Spinner()
        log.log(INFO_NO_NEWLINE, "Waiting for instances to terminate...")
        s.start()
        while not self.is_cluster_terminated():
            time.sleep(30)
        s.stop()
        log.info("Removing %s security group" % self._security_group)
        self.cluster_group.delete()
        if is_cci and self.placement_group():
            log.info("Removing %s placement group" % self._placement_group_name)
            self.placement_group().delete()

    def start(self, create=True, validate=True, validate_only=False,
              validate_running=False):
        """
        Handles creating and configuring a cluster.
        Validates, creates, and configures a cluster.
        Passing validate=False will ignore validate_only and validate_running
        keywords and is effectively the same as running _start
        """
        if validate:
            retval = self._validate(validate_running=validate_running)
            if validate_only:
                return retval
        return self._start(create)

    @print_timing("Starting cluster")
    def _start(self, create=True):
        """
        Start cluster from this cluster template's settings
        Handles creating and configuring a cluster
        Does not attempt to validate before running
        """
        log.info("Starting cluster...")
        if create:
            self.master_instance_type = self.master_instance_type or \
                    self.node_instance_type            
            if self._is_cluster_compute():
                self.create_compute_cluster()
            else:
                self.create_cluster()
        elif self._is_cluster_compute():
            stopped_nodes = self.stopped_nodes
            for node in stopped_nodes:
                node.start()
        s = Spinner()
        log.log(INFO_NO_NEWLINE, "Waiting for cluster to start...")
        s.start()
        while not self.is_cluster_up():
            time.sleep(30)
        s.stop()
        log.info("The master node is %s" % self.master_node.dns_name)
        if self.volumes:
            self.attach_volumes_to_master()
        log.info("Setting up the cluster...")
        clustersetup.DefaultClusterSetup().run(
            self.nodes, self.master_node,
            self.cluster_user, self.cluster_shell,
            self.volumes)
        self.create_receipt()
        self.run_plugins()
        log.info(user_msgs.cluster_started_msg % {
            'master': self.master_node.dns_name,
            'user': self.cluster_user,
            'key': self.key_location,
            'tag': self.cluster_tag,
        })

    def run_plugins(self, plugins=None):
        """
        Run all plugins specified in this Cluster object's self.plugins list
        Uses plugins list instead of self.plugins if specified.

        plugins must be a tuple: the first element is the plugin's name, the
        second element is the plugin object (a subclass of ClusterSetup)
        """
        plugs = plugins or self.plugins
        for plug in plugs:
            name, plugin = plug
            self.run_plugin(plugin, name)

    def run_plugin(self, plugin, name=''):
        """
        Run a StarCluster plugin.
        plugin is an instance of the plugin's class
        name is the user-friendly label for the plugin
        """
        plugin_name = name or str(plugin)
        try:
            log.info("Running plugin %s" % plugin_name)
            plugin.run(self.nodes, self.master_node, self.cluster_user,
                       self.cluster_shell, self.volumes)
        except Exception:
            log.error("Error occured while running plugin '%s':" % plugin_name)
            import traceback
            traceback.print_exc()
            log.debug(traceback.format_exc())

    def is_running_valid(self):
        """
        Checks whether the current running instances are compatible
        with this cluster template's settings
        """
        try:
            self._validate_running_instances()
            return True
        except exception.ClusterValidationError, e:
            log.error(e.msg)
            return False

    def _validate(self, validate_running=False):
        """
        Checks that all cluster template settings are valid. Raises
        a ClusterValidationError exception if not. Passing
        validate_running=True will also check that the existing instances
        properties match the configuration of this cluster template.
        """
        log.info("Validating cluster template settings...")
        self._has_all_required_settings()
        self._validate_spot_bid()
        self._validate_cluster_size()
        self._validate_shell_setting()
        self._validate_permission_settings()
        self._validate_credentials()
        self._validate_keypair()
        self._validate_zone()
        self._validate_ebs_settings()
        self._validate_ebs_aws_settings()
        self._validate_image_settings()
        self._validate_instance_types()
        if validate_running:
            log.info("Validating existing instances...")
            try:
                self._validate_running_instances()
            except exception.ClusterValidationError:
                log.error('existing instances are not compatible with '
                          'cluster template settings:')
                raise
        log.info('Cluster template settings are valid')
        return True

    def is_valid(self):
        """
        Returns True if all cluster template settings are valid
        """
        try:
            self._validate()
            return True
        except exception.ClusterValidationError, e:
            log.error(e.msg)
            return False

    def _validate_spot_bid(self):
        if self.spot_bid is not None:
            if type(self.spot_bid) not in [int, float]:
                raise exception.ClusterValidationError( \
                    'spot_bid must be integer or float')
            if self.spot_bid <= 0:
                raise exception.ClusterValidationError(
                    'spot_bid must be an integer or float > 0')
        return True

    def _validate_cluster_size(self):
        try:
            int(self.cluster_size)
            if self.cluster_size < 1:
                raise ValueError
        except (ValueError, TypeError):
            raise exception.ClusterValidationError(
                'cluster_size must be an integer >= 1')
        num_itypes = sum([i.get('size') for i in self.node_instance_types])
        num_nodes = self.cluster_size - 1
        if num_itypes > num_nodes:
            raise exception.ClusterValidationError(
                ("total number of nodes specified in node_instance_type (%s)" +
                 " must be <= cluster_size-1 (%s)") % (num_itypes, num_nodes))
        return True

    def _validate_shell_setting(self):
        cluster_shell = self.cluster_shell
        if not self.__available_shells.get(cluster_shell):
            raise exception.ClusterValidationError(
                'Invalid user shell specified. Options are %s' % \
                ' '.join(self.__available_shells.keys()))
        return True

    def _validate_image_settings(self):
        master_image_id = self.master_image_id
        node_image_id = self.node_image_id
        conn = self.ec2
        image = conn.get_image_or_none(node_image_id)
        if not image or image.id != node_image_id:
            raise exception.ClusterValidationError(
                'node_image_id %s does not exist' % node_image_id)
        if master_image_id:
            master_image = conn.get_image_or_none(master_image_id)
            if not master_image or master_image.id != master_image_id:
                raise exception.ClusterValidationError(
                    'master_image_id %s does not exist' % master_image_id)
        return True

    def _validate_zone(self):
        availability_zone = self.availability_zone
        if availability_zone:
            zone = self.ec2.get_zone(availability_zone)
            if not zone:
                azone = self.availability_zone
                raise exception.ClusterValidationError(
                    'availability_zone = %s does not exist' % azone)
            if zone.state != 'available':
                log.warn('The availability_zone = %s ' % zone +
                          'is not available at this time')
        return True

    def __check_platform(self, image_id, instance_type):
        """
        Validates whether an image_id (AMI) is compatible with a given
        instance_type. image_id_setting and instance_type_setting are the
        setting labels in the config file.
        """
        image = self.ec2.get_image_or_none(image_id)
        if not image:
            raise exception.ClusterValidationError('Image %s does not exist' %
                                                   image_id)
        image_platform = image.architecture
        instance_platform = self.__instance_types[instance_type]
        if instance_platform != image_platform:
            error_msg = "Instance type %(instance_type)s is for an " + \
                          "%(instance_platform)s platform while " + \
                          "%(image_id)s is an %(image_platform)s platform"
            error_dict = {'instance_type': instance_type,
                          'instance_platform': instance_platform,
                          'image_id': image_id,
                          'image_platform': image_platform}
            raise exception.ClusterValidationError(error_msg % error_dict)
        return True

    def _validate_instance_types(self):
        master_image_id = self.master_image_id
        node_image_id = self.node_image_id
        master_instance_type = self.master_instance_type
        node_instance_type = self.node_instance_type
        instance_types = self.__instance_types
        instance_type_list = ', '.join(instance_types.keys())
        if not node_instance_type in instance_types:
            raise exception.ClusterValidationError(
                ("You specified an invalid node_instance_type %s \n" +
                "Possible options are:\n%s") % \
                (node_instance_type, instance_type_list))
        elif master_instance_type:
            if not master_instance_type in instance_types:
                raise exception.ClusterValidationError(
                    ("You specified an invalid master_instance_type %s\n" + \
                    "Possible options are:\n%s") % \
                    (master_instance_type, instance_type_list))
        try:
            self.__check_platform(node_image_id, node_instance_type)
        except exception.ClusterValidationError, e:
            raise exception.ClusterValidationError(
                'Incompatible node_image_id and node_instance_type\n' + e.msg)
        if master_image_id and not master_instance_type:
            try:
                self.__check_platform(master_image_id, node_instance_type)
            except exception.ClusterValidationError, e:
                raise exception.ClusterValidationError(
                    'Incompatible master_image_id and ' +
                    'node_instance_type\n' + e.msg)
        elif master_image_id and master_instance_type:
            try:
                self.__check_platform(master_image_id, master_instance_type)
            except exception.ClusterValidationError, e:
                raise exception.ClusterValidationError(
                    'Incompatible master_image_id and ' +
                    'master_instance_type\n' + e.msg)
        elif master_instance_type and not master_image_id:
            try:
                self.__check_platform(node_image_id, master_instance_type)
            except exception.ClusterValidationError, e:
                raise exception.ClusterValidationError(
                    'Incompatible node_image_id and ' +
                    'master_instance_type\n' + e.msg)
        for itype in self.node_instance_types:
            type = itype.get('type')
            img = itype.get('image') or node_image_id
            if not type in instance_types:
                raise exception.ClusterValidationError(
                    ("You specified an invalid instance type %s \n" +
                    "Possible options are:\n%s") % \
                    (type, instance_type_list))
            try:
                self.__check_platform(img, type)
            except exception.ClusterValidationError, e:
                raise exception.ClusterValidationError(
                    "Invalid settings for node_instance_type %s: %s" %
                    (type, e.msg))
        return True

    def _validate_ebs_aws_settings(self):
        """
        Verify EBS volumes exists on Amazon and that each volume's zone matches
        this cluster's zone setting. Requires AWS credentials.
        """
        for vol in self.volumes:
            v = self.volumes.get(vol)
            vol_id = v.get('volume_id')
            vol = self.ec2.get_volume(vol_id)
            if vol.status != 'available':
                msg = "volume %s is not available (status: %s)" % (vol_id,
                                                                   vol.status)
                raise exception.ClusterValidationError(msg)

    def _validate_permission_settings(self):
        permissions = self.permissions
        for perm in permissions:
            permission = permissions.get(perm)
            protocol = permission.get('ip_protocol')
            if protocol not in self.__protocols:
                raise exception.InvalidProtocol(protocol)
            from_port = permission.get('from_port')
            to_port = permission.get('to_port')
            try:
                from_port = int(from_port)
                to_port = int(to_port)
            except ValueError:
                raise exception.InvalidPortRange(
                    from_port, to_port, reason="integer range required")
            if from_port < 0 or to_port < 0:
                raise exception.InvalidPortRange(
                    from_port, to_port,
                    reason="from/to must be positive integers")
            if from_port > to_port:
                raise exception.InvalidPortRange(
                    from_port, to_port,
                    reason="'from_port' must be <= 'to_port'")
            cidr_ip = permission.get('cidr_ip')
            if not utils.validate_cidr(cidr_ip):
                raise exception.InvalidCIDRSpecified(cidr_ip)

    def _validate_ebs_settings(self):
        """
        Check EBS vols for missing/duplicate DEVICE/PARTITION/MOUNT_PATHs
        and validate these settings. Does not require AWS credentials.
        """
        vol_ids = []
        devices = []
        mount_paths = []
        for vol in self.volumes:
            vol_name = vol
            vol = self.volumes.get(vol)
            vol_id = vol.get('volume_id')
            device = vol.get('device')
            partition = vol.get('partition')
            mount_path = vol.get("mount_path")
            mount_paths.append(mount_path)
            devices.append(device)
            vol_ids.append(vol_id)
            if not device:
                raise exception.ClusterValidationError(
                    'Missing DEVICE setting for volume %s' % vol_name)
            if not utils.is_valid_device(device):
                raise exception.ClusterValidationError(
                    "Invalid DEVICE value for volume %s" % vol_name)
            if not partition:
                raise exception.ClusterValidationError(
                    'Missing PARTITION setting for volume %s' % vol_name)
            if not utils.is_valid_partition(partition):
                raise exception.ClusterValidationError(
                    "Invalid PARTITION value for volume %s" % vol_name)
            if not partition.startswith(device):
                raise exception.ClusterValidationError(
                    "Volume PARTITION must start with %s" % device)
            if not mount_path:
                raise exception.ClusterValidationError(
                    'Missing MOUNT_PATH setting for volume %s' % vol_name)
            if not mount_path.startswith('/'):
                raise exception.ClusterValidationError(
                    "MOUNT_PATH for volume %s should start with /" % vol_name)
        for vol_id in vol_ids:
            if vol_ids.count(vol_id) > 1:
                raise exception.ClusterValidationError(
                    ("Multiple configurations for volume %s specified. " + \
                    "Please choose one") % vol_id)
        for dev in devices:
            if devices.count(dev) > 1:
                raise exception.ClusterValidationError(
                    "Can't attach more than one volume on device %s" % dev)
        for path in mount_paths:
            if mount_paths.count(path) > 1:
                raise exception.ClusterValidationError(
                    "Can't mount more than one volume on %s" % path)
        return True

    #def _has_all_required_settings(self, settings, object):
        #has_all_required = True
        #for opt in settings:
            #requirements = settings[opt]
            #name = opt; required = requirements[1];
            #if required and object.get(name.lower()) is None:
                #log.warn('Missing required setting %s' % name)
                #has_all_required = False
        #return has_all_required

    def _has_all_required_settings(self):
        has_all_required = True
        for opt in self.__cluster_settings:
            requirements = self.__cluster_settings[opt]
            name = opt
            required = requirements[1]
            if required and self.get(name.lower()) is None:
                log.warn('Missing required setting %s' % name)
                has_all_required = False
        return has_all_required

    def _validate_credentials(self):
        if not self.ec2.is_valid_conn():
            raise exception.ClusterValidationError(
                'Invalid AWS_ACCESS_KEY_ID/AWS_SECRET_ACCESS_KEY combination.')
        return True

    def _validate_keypair(self):
        key_location = self.key_location
        if not os.path.exists(key_location):
            raise exception.ClusterValidationError(
                'key_location=%s does not exist.' % \
                key_location)
        elif not os.path.isfile(key_location):
            raise exception.ClusterValidationError(
                'key_location=%s is not a file.' % \
                key_location)
        keyname = self.keyname
        keypair = self.ec2.get_keypair_or_none(keyname)
        if not keypair:
            raise exception.ClusterValidationError(
                'Account does not contain a key with keyname = %s. ' % keyname)
        if self.zone:
            z = self.ec2.get_zone(self.zone)
            if keypair.region != z.region:
                raise exception.ClusterValidationError(
                    'Keypair %s not in availability zone region %s' % \
                    (keyname, z.region))
        return True

    def ssh_to_master(self, user='root'):
        self.ssh_to_node('master', user=user)

    def ssh_to_node(self, alias, user='root'):
        node = self.get_node_by_alias(alias)
        node = node or self.get_node_by_dns_name(alias)
        node = node or self.get_node_by_id(alias)
        if not node:
            raise exception.InstanceDoesNotExist(alias, label='node')
        node.shell(user=user)

if __name__ == "__main__":
    from starcluster.config import StarClusterConfig
    cfg = StarClusterConfig().load()
    sc = cfg.get_cluster_template('smallcluster', 'mynewcluster')
    if sc.is_valid():
        sc.start(create=True)<|MERGE_RESOLUTION|>--- conflicted
+++ resolved
@@ -7,11 +7,11 @@
 import inspect
 import cPickle
 
-from starcluster import awsutils
+from starcluster import utils
+from starcluster import static
+from starcluster import managers
+from starcluster import exception
 from starcluster import clustersetup
-from starcluster import static
-from starcluster import exception
-from starcluster import utils
 from starcluster.templates import user_msgs
 from starcluster.utils import print_timing
 from starcluster.spinner import Spinner
@@ -19,182 +19,232 @@
 from starcluster.node import Node
 
 
-def get_cluster(cluster_name, cfg):
+class ClusterManager(managers.Manager):
     """
-    Returns cluster template configured with only the data from aws queries.
-    To load the full template used to start the cluster, run load_receipt() on
-    the cluster object:
-
-        $ cl = get_cluster('mynewcluster',cfg)
-        $ cl.load_receipt()
+    Manager class for Cluster objects
     """
-    try:
-        ec2 = cfg.get_easy_ec2()
-        cluster = ec2.get_security_group(_get_cluster_name(cluster_name))
-        kwargs = {}
-        kwargs.update(cfg.aws)
-        cluster_key = None
-        key_location = None
+    def __repr__(self):
+        return "<ClusterManager: %s>" % self.ec2.conn.region.name
+
+    def get_cluster(self, cluster_name, load_plugins=True):
+        """
+        Returns a Cluster object representing an active cluster
+        """
         try:
-            cluster_key = cluster.instances()[0].key_name
-            key_location = cfg.get_key(cluster_key).get('key_location')
-        except (IndexError, exception.KeyNotFound):
+            clname = self._get_cluster_name(cluster_name)
+            self.ec2.get_security_group(clname)
+            cl = Cluster(ec2_conn=self.ec2, cluster_tag=cluster_name)
+            cl.load_receipt(load_plugins=load_plugins)
+            try:
+                key_location = self.cfg.get_key(cl.keyname).get('key_location')
+                cl.key_location = key_location
+            except (exception.KeyNotFound, Exception):
+                pass
+            return cl
+        except exception.SecurityGroupDoesNotExist:
+            raise exception.ClusterDoesNotExist(cluster_name)
+
+    def get_default_cluster_template(self, tag):
+        """
+        Returns name of the default cluster template defined in the config
+        """
+        return self.cfg.get_default_cluster_template(tag)
+
+    def get_cluster_template(self, template_name, tag_name=None):
+        """
+        Returns a new Cluster object using the settings from the cluster
+        template template_name
+
+        If tag_name is passed, the Cluster object's cluster_tag setting will
+        be set to tag_name
+        """
+        cl = self.cfg.get_cluster_template(template_name, tag_name=tag_name,
+                                           ec2_conn=self.ec2)
+        return cl
+
+    def get_cluster_or_none(self, cluster_name):
+        """
+        Same as get_cluster but returns None instead of throwing an exception
+        if the cluster does not exist
+        """
+        try:
+            return self.get_cluster(cluster_name)
+        except exception.ClusterDoesNotExist:
             pass
-        key = dict(keyname=cluster_key, key_location=key_location)
-        kwargs.update(key)
-        kwargs.update(dict(cluster_tag=cluster_name))
-        return Cluster(**kwargs)
-    except exception.SecurityGroupDoesNotExist:
-        raise exception.ClusterDoesNotExist(cluster_name)
-
-
-def get_cluster_or_none(cluster_name, cfg):
-    """
-    Same as get_cluster only returns None instead of throwing an exception
-    if the cluster is not found
-    """
-    try:
-        return get_cluster(cluster_name, cfg)
-    except exception.ClusterDoesNotExist:
-        pass
-
-
-def cluster_exists(tag_name, cfg):
-    """
-    Returns whether a cluster exists by checking if security group exists
-    """
-    return get_cluster_or_none(tag_name, cfg) is not None
-
-
-def ssh_to_master(cluster_name, cfg, user='root'):
-    cluster = get_cluster(cluster_name, cfg)
-    cluster.ssh_to_master(user=user)
-
-
-def _get_node_number(alias):
-    """
-    Maps aliases master, node001, etc to 0,1,etc
-
-    Returns an integer (>=0) representing the node "number" if successful,
-    and returns None otherwise
-    """
-    if alias == "master":
-        return 0
-    pattern = re.compile(r"node([0-9]{3})$")
-    if pattern.match(alias):
-        return int(pattern.match(alias).groups()[0])
-
-
-def ssh_to_cluster_node(cluster_name, node_id, cfg, user='root'):
-    cluster = get_cluster(cluster_name, cfg)
-    cluster.ssh_to_node(node_id, user=user)
-
-
-def _get_cluster_name(cluster_name):
-    if not cluster_name.startswith(static.SECURITY_GROUP_PREFIX):
-        cluster_name = static.SECURITY_GROUP_TEMPLATE % cluster_name
-    return cluster_name
-
-
-def stop_cluster(cluster_name, cfg):
-    cl = get_cluster(cluster_name, cfg)
-    cl.stop_cluster()
-
-
-def get_cluster_security_groups(cfg):
-    ec2 = cfg.get_easy_ec2()
-    sgs = ec2.get_security_groups()
-    starcluster_groups = []
-    for sg in sgs:
-        is_starcluster = sg.name.startswith(static.SECURITY_GROUP_PREFIX)
-        if is_starcluster and sg.name not in static.IGNORE_GROUPS:
-            starcluster_groups.append(sg)
-    return starcluster_groups
-
-
-def get_tag_from_sg(sg):
-    """
-    Returns the cluster tag name from a security group name that starts with
-    static.SECURITY_GROUP_PREFIX
-
-    Example:
-        sg = '@sc-mycluster'
-        print get_tag_from_sg(sg)
-        mycluster
-    """
-    regex = re.compile(static.SECURITY_GROUP_PREFIX + '-(.*)')
-    match = regex.match(sg)
-    if match:
-        return match.groups()[0]
-
-
-def list_clusters(cfg):
-    starcluster_groups = get_cluster_security_groups(cfg)
-    if not starcluster_groups:
-        log.info("No clusters found...")
-    for scg in starcluster_groups:
-        tag = get_tag_from_sg(scg.name)
-        header = '%s (security group: %s)' % (tag, scg.name)
-        print '-' * len(header)
-        print header
-        print '-' * len(header)
-        cl = get_cluster(tag, cfg)
-        nodes = cl.nodes
-        try:
-            n = nodes[0]
-        except IndexError:
-            n = None
-        print 'Launch time: %s' % getattr(n, 'launch_time', 'N/A')
-        print 'Zone: %s' % getattr(n, 'placement', 'N/A')
-        print 'Keypair: %s' % getattr(n, 'key_name', 'N/A')
-        print 'EBS volumes:'
-        ebs_nodes = [n for n in nodes if
-                     getattr(n, 'block_device_mapping', None)]
-        if not nodes or not ebs_nodes:
-            print '    No EBS volumes attached...'
-        for node in ebs_nodes:
-            devices = node.block_device_mapping
-            node_id = node.alias or node.id
-            for dev in devices:
-                d = devices.get(dev)
-                vol_id = d.volume_id
-                status = d.status
-                print '    %s on %s:%s (status: %s)' % \
-                        (vol_id, node_id, dev, status)
-        print 'Cluster nodes:'
-        if not nodes:
-            print '    No pending/running nodes found...'
-        for node in nodes:
-            spot = node.spot_id or ''
-            if spot:
-                spot = '(spot %s)' % spot
-            print "    %7s %s %s %s %s" % (node.alias, node.state,
-                                           node.id, node.dns_name, spot)
-        print
-
-
-def run_plugin(plugin_name, cluster_tag, cfg):
-    """
-    Run a plugin defined in the config as plugin_name on the currently
-    running cluster identified by cluster_tag.
-    """
-    cl = get_cluster(cluster_tag, cfg)
-    plugs = [cfg.get_plugin(plugin_name)]
-    cl.load_receipt()
-    name, plugin = cl.load_plugins(plugs)[0]
-    cl.run_plugin(plugin, name)
+
+    def cluster_exists(self, tag_name):
+        """
+        Returns True if cluster exists
+        """
+        return self.get_cluster_or_none(tag_name) is not None
+
+    def ssh_to_master(self, cluster_name, user='root'):
+        """
+        ssh to master node of cluster_name
+
+        user keyword specifies an alternate user to login as
+        """
+        cluster = self.get_cluster(cluster_name)
+        cluster.ssh_to_master(user=user)
+
+    def ssh_to_cluster_node(self, cluster_name, node_id, user='root'):
+        """
+        ssh to a node in cluster_name that has either an id,
+        dns name, or alias matching node_id
+
+        user keyword specifies an alternate user to login as
+        """
+        cluster = self.get_cluster(cluster_name)
+        cluster.ssh_to_node(node_id, user=user)
+
+    def _get_cluster_name(self, cluster_name):
+        """
+        Returns human readable cluster name/tag prefixed with '@sc-'
+        """
+        if not cluster_name.startswith(static.SECURITY_GROUP_PREFIX):
+            cluster_name = static.SECURITY_GROUP_TEMPLATE % cluster_name
+        return cluster_name
+
+    def stop_cluster(self, cluster_name):
+        """
+        Stops cluster_name if it's an EBS cluster, otherwise terminates the
+        cluster
+        """
+        cl = self.get_cluster(cluster_name)
+        cl.stop_cluster()
+
+    def terminate_cluster(self, cluster_name):
+        """
+        Terminates cluster_name
+        """
+        cl = self.get_cluster(cluster_name)
+        cl.terminate_cluster()
+
+    def get_cluster_security_group(self, group_name):
+        """
+        Return all security groups on EC2 that start with '@sc-'
+        """
+        gname = self._get_cluster_name(group_name)
+        return self.ec2.get_security_group(gname)
+
+    def get_cluster_security_groups(self):
+        """
+        Return all security groups on EC2 that start with '@sc-'
+        """
+        glob = static.SECURITY_GROUP_TEMPLATE % '*'
+        sgs = self.ec2.get_security_groups(filters={'group-name': glob})
+        return sgs
+
+    def get_tag_from_sg(self, tag):
+        """
+        Returns security group that has a name equal to tag prefixed
+        with static.SECURITY_GROUP_PREFIX
+
+        Example:
+            tag = 'mycluster'
+            print get_sg_from_tag(tag).name
+            '@sc-mycluster'
+        """
+        regex = re.compile(static.SECURITY_GROUP_PREFIX + '-(.*)')
+        match = regex.match(sg)
+        if match:
+            return match.groups()[0]
+
+    def get_tag_from_sg(self, sg):
+        """
+        Returns the cluster tag name from a security group name that starts
+        with static.SECURITY_GROUP_PREFIX
+
+        Example:
+            sg = '@sc-mycluster'
+            print get_tag_from_sg(sg)
+            mycluster
+        """
+        regex = re.compile(static.SECURITY_GROUP_PREFIX + '-(.*)')
+        match = regex.match(sg)
+        if match:
+            return match.groups()[0]
+
+    def list_clusters(self, cluster_groups=None):
+        """
+        Prints a summary for each active cluster on EC2
+        """
+        if not cluster_groups:
+            cluster_groups = self.get_cluster_security_groups()
+            if not cluster_groups:
+                log.info("No clusters found...")
+        else:
+            cluster_groups = [self.get_cluster_security_group(g) for g \
+                              in cluster_groups]
+
+        for scg in cluster_groups:
+            tag = self.get_tag_from_sg(scg.name)
+            cl = self.get_cluster(tag, load_plugins=False)
+            header = '%s (security group: %s)' % (tag, scg.name)
+            print '-' * len(header)
+            print header
+            print '-' * len(header)
+            nodes = cl.nodes
+            try:
+                n = nodes[0]
+            except IndexError:
+                n = None
+            print 'Launch time: %s' % getattr(n, 'launch_time', 'N/A')
+            print 'Zone: %s' % getattr(n, 'placement', 'N/A')
+            print 'Keypair: %s' % getattr(n, 'key_name', 'N/A')
+            print 'EBS volumes:'
+            ebs_nodes = [n for n in nodes if n.attached_vols]
+            if ebs_nodes:
+                for node in ebs_nodes:
+                    devices = node.attached_vols
+                    node_id = node.alias or node.id
+                    for dev in devices:
+                        d = devices.get(dev)
+                        vol_id = d.volume_id
+                        status = d.status
+                        print '    %s on %s:%s (status: %s)' % \
+                                (vol_id, node_id, dev, status)
+            else:
+                print '    No EBS volumes attached...'
+            print 'Spot requests:'
+            if cl.spot_bid:
+                for spot in cl.spot_requests:
+                    lspec = spot.launch_specification
+                    template = "    %s (ami: %s, type: %s, bid: $%.2f)"
+                    print template % (spot.id, lspec.image_id,
+                                      lspec.instance_type, spot.price)
+            else:
+                print '    No spot requests found...'
+            print 'Cluster nodes:'
+            if nodes:
+                for node in nodes:
+                    spot = node.spot_id or ''
+                    if spot:
+                        spot = '(spot %s)' % spot
+                    print "    %7s %s %s %s %s" % (node.alias, node.state,
+                                                   node.id, node.dns_name,
+                                                   spot)
+            else:
+                print '    No pending/running nodes found...'
+            print
+
+    def run_plugin(self, plugin_name, cluster_tag):
+        """
+        Run a plugin defined in the config.
+
+        plugin_name must match the plugin's section name in the config
+        cluster_tag specifies the cluster to run the plugin on
+        """
+        cl = self.get_cluster(cluster_tag)
+        plugs = [self.cfg.get_plugin(plugin_name)]
+        cl.load_receipt()
+        name, plugin = cl.load_plugins(plugs)[0]
+        cl.run_plugin(plugin, name)
 
 
 class Cluster(object):
     def __init__(self,
-            aws_access_key_id=None,
-            aws_secret_access_key=None,
-            aws_port=None,
-            aws_is_secure=True,
-            aws_ec2_path='/',
-            aws_s3_path='/',
-            aws_region_name=None,
-            aws_region_host=None,
+            ec2_conn=None,
             spot_bid=None,
             cluster_tag=None,
             cluster_description=None,
@@ -216,13 +266,7 @@
 
         now = time.strftime("%Y%m%d%H%M")
 
-        self.ec2 = awsutils.EasyEC2(
-            aws_access_key_id, aws_secret_access_key,
-            aws_port=aws_port, aws_is_secure=aws_is_secure,
-            aws_ec2_path=aws_ec2_path, aws_s3_path=aws_s3_path,
-            aws_region_name=aws_region_name,
-            aws_region_host=aws_region_host,
-        )
+        self.ec2 = ec2_conn
         self.spot_bid = spot_bid
         self.cluster_tag = cluster_tag
         self.cluster_description = cluster_description
@@ -230,7 +274,7 @@
             self.cluster_tag = "cluster%s" % now
         if cluster_description is None:
             self.cluster_description = "Cluster created at %s" % now
-        self.cluster_size = cluster_size
+        self.cluster_size = cluster_size or 0
         self.cluster_user = cluster_user
         self.cluster_shell = cluster_shell
         self.master_image_id = master_image_id
@@ -260,7 +304,7 @@
 
     def __repr__(self):
         return '<Cluster: %s (%s-node)>' % (self.cluster_tag,
-                                            self.cluster_size or 0)
+                                            self.cluster_size)
 
     @property
     def zone(self):
@@ -471,60 +515,48 @@
         return self.__dict__.get(name)
 
     def __str__(self):
-        cfg = {}
-        for key in self.__dict__.keys():
-            if not key.startswith('_'):
-                cfg[key] = getattr(self, key)
+        cfg = self.__getstate__()
         return pprint.pformat(cfg)
 
-    def load_receipt(self):
-        """
-        Fetch the StarCluster receipt file from the master node and use it to
-        populate this object's attributes. This is used to restore the state of
-        this object's settings as they were at the time of creating the cluster
+    def load_receipt(self, load_plugins=True):
+        """
+        Load the original settings used to launch this cluster into this
+        Cluster object. The settings are loaded from the cluster group's
+        description field.
         """
         try:
-            master_conn = self.master_node.ssh
-            f = master_conn.remote_file(static.STARCLUSTER_RECEIPT_FILE, 'r')
-            cfg = cPickle.load(f)
-            f.close()
-            for key in cfg:
-                setattr(self, key, cfg.get(key))
-            #self.plugins = self.load_plugins(self.plugins)
+            pkl_data = self.cluster_group.description
+            cluster_settings = cPickle.loads(str(pkl_data)).__dict__
+            for key in cluster_settings:
+                if hasattr(self, key):
+                    setattr(self, key, cluster_settings.get(key))
+            if load_plugins:
+                self.plugins = self.load_plugins(self._plugins)
             return True
-        except IOError, e:
-            raise exception.ClusterReceiptError(
-                'cluster receipt does not exist: %s' % e)
+        except (cPickle.PickleError, ValueError, EOFError):
+            # TODO raise exception about old version
+            return False
+        except exception.PluginError, e:
+            log.warn(e)
+            log.warn("An error occured while loading plugins")
+            log.warn("Not running any plugins")
         except Exception, e:
             raise exception.ClusterReceiptError(
                 'failed to load cluster receipt: %s' % e)
 
-    def create_receipt(self):
-        """
-        Create a 'receipt' file on the master node that contains this Cluster
-        object's attributes. This receipt is useful for loading
-        the settings used to create the cluster at a later time using
-        load_receipt().
-        """
-        try:
-            cfg = {}
-            for key in self.__dict__.keys():
-                if not key.startswith('_'):
-                    val = getattr(self, key)
-                    if type(val) in [str, bool, int, float, list, dict]:
-                        cfg[key] = val
-                    elif type(val) is utils.AttributeDict:
-                        cfg[key] = dict(val)
-            master_conn = self.master_node.ssh
-            master_conn.execute('mkdir -p %s' % static.STARCLUSTER_RECEIPT_DIR)
-            f = master_conn.remote_file(static.STARCLUSTER_RECEIPT_FILE)
-            cPickle.dump(cfg, f)
-            f.close()
-        except Exception, e:
-            print e
-            raise exception.ClusterReceiptError(
-                'failed to create cluster receipt')
-        return True
+    def __getstate__(self):
+        cfg = {}
+        exclude = ['key_location', 'plugins']
+        include = ['_zone', '_plugins']
+        for key in self.__dict__.keys():
+            private = key.startswith('_')
+            if (not private or key in include) and not key in exclude:
+                val = getattr(self, key)
+                if type(val) in [str, unicode, bool, int, float, list, dict]:
+                    cfg[key] = val
+                elif type(val) is utils.AttributeDict:
+                    cfg[key] = dict(val)
+        return cfg
 
     @property
     def _security_group(self):
@@ -534,7 +566,7 @@
     def cluster_group(self):
         if self._cluster_group is None:
             sg = self.ec2.get_or_create_group(self._security_group,
-                                              self.cluster_description,
+                                              cPickle.dumps(self),
                                               auth_ssh=True,
                                               auth_group_traffic=True)
             for p in self.permissions:
@@ -552,12 +584,9 @@
         return self._cluster_group
 
     @property
-    def _placement_group_name(self):
-        return static.PLACEMENT_GROUP_TEMPLATE % self.cluster_tag
-
     def placement_group(self):
         if self._placement_group is None:
-            pg = self.ec2.get_or_create_placement_group(self._placement_group_name)
+            pg = self.ec2.get_or_create_placement_group(self._security_group)
             self._placement_group = pg
         return self._placement_group
 
@@ -569,36 +598,22 @@
                     self._master = node
         return self._master
 
-    def get_alias(self, node):
-        """
-        Return the alias stored in the instance's user data.
-        """
-        instance_id = node.id
-        user_data = self.ec2.get_instance_user_data(instance_id).split('|')
-        if len(user_data) == 1:
-            return user_data[0]
-        index = int(node.ami_launch_index)
-        if index < len(user_data):
-            return user_data[index]
-        return ''
-
     @property
     def nodes(self):
         if not self._nodes or len(self._nodes) != self.cluster_size:
-            nodes = self.cluster_group.instances()
+            states = ['pending', 'running', 'stopping', 'stopped']
+            filters={'group-id': self._security_group,
+                     'instance-state-name': states}
+            nodes = self.ec2.get_all_instances(filters=filters)
             self._nodes = []
             for node in nodes:
-                if node.state not in ['pending', 'running', 'stopped']:
-                    continue
-                alias = self.get_alias(node)
-                n = Node(node, self.key_location, alias)
+                n = Node(node, self.key_location)
                 if n.is_master():
                     self._master = n
                     self._nodes.insert(0, n)
                 else:
                     self._nodes.append(n)
-            #sort the instances by alias?
-            #self._nodes.sort(key=lambda n: n.alias)
+            self._nodes.sort(key=lambda n: n.alias)
         else:
             for node in self._nodes:
                 log.debug('refreshing instance %s' % node.id)
@@ -626,57 +641,35 @@
             if node.state in states:
                 nodes.append(node)
         return nodes
-    
+
     @property
     def running_nodes(self):
         return self._nodes_in_states(['running'])
-    
+
     @property
     def stopped_or_running_nodes(self):
         return self._nodes_in_states(['running', 'stopped'])
-    
+
     @property
     def not_terminated_nodes(self):
-        return self._nodes_in_states(['running', 'stopped', 'shutting-down'])
-    
+        return self._nodes_in_states(['running', 'stopped', 'shutting-down',
+                                      'stopping'])
+
     @property
     def stopped_nodes(self):
         return self._nodes_in_states(['stopped'])
-    
-    def _is_cluster_compute(self):
-        """
-        Answer if the instance type is a cluster compute instance.
-        """
-        if self.master_instance_type:
-            return self.master_instance_type in static.CLUSTER_COMPUTE_TYPES
-        master = self.nodes[0]
-        return master is not None and master.instance_type in static.CLUSTER_COMPUTE_TYPES
 
     @property
     def spot_requests(self):
-        spots = self.ec2.get_all_spot_requests()
-        s = []
-        for spot in spots:
-            groups = spot.launch_specification.groups
-            for group in groups:
-                if group.id == self._security_group:
-                    s.append(spot)
-                    break
-        return s
-
-<<<<<<< HEAD
+        filters = {'launch.group-id': self._security_group,
+                   'state': ['active', 'open']}
+        return self.ec2.get_all_spot_requests(filters=filters)
+
     def _run_instances(self, price=None, image_id=None,
                        instance_type='m1.small', min_count=1, max_count=1,
                        count=1, key_name=None, security_groups=None,
                        launch_group=None, availability_zone_group=None,
-                       placement=None, user_data=None):
-=======
-    def _run_instances(self, price=None, image_id=None, instance_type='m1.small',
-                      min_count=1, max_count=1, count=1, key_name=None,
-                      security_groups=None, launch_group=None,
-                      availability_zone_group=None, placement=None,
-                      user_data=None, placement_group=None):
->>>>>>> f9f5e4b3
+                       placement=None, user_data=None, placement_group=None):
         """
         Convenience method for running spot or flat-rate instances
         """
@@ -687,7 +680,7 @@
                 count=count, launch_group=launch_group, key_name=key_name,
                 security_groups=security_groups,
                 availability_zone_group=availability_zone_group,
-                placement=placement, user_data=user_data, placement_group=placement_group)
+                placement=placement, user_data=user_data)
         else:
             return conn.run_instances(image_id, instance_type=instance_type,
                                       min_count=min_count, max_count=max_count,
@@ -704,6 +697,8 @@
         settings
         """
         cluster_sg = self.cluster_group.name
+        if instance_type in static.CLUSTER_COMPUTE_TYPES:
+            placement_group = self.placement_group.name
         return self._run_instances(self.spot_bid,
             image_id=image_id or self.node_image_id,
             instance_type=instance_type or self.node_instance_type,
@@ -716,78 +711,155 @@
             user_data=alias,
             placement_group=placement_group)
 
-    def create_compute_cluster(self):
-        """
-        Launches all EC2 cluster compute instances based on this cluster's settings.
-        It is a Amazon recommendation to start all cluster compute instances
-        in a single launch request.
-        """
-        log.info("Launching a %d-node cluster..." % self.cluster_size)
-        self.master_image_id = self.master_image_id or self.node_image_id
-        log.info("Launching cluster compute nodes (AMI: %s, TYPE: %s)..." %
-                 (self.master_image_id, self.master_instance_type))
-        pgn = self.placement_group().name
-        user_data = 'master'
-        id_start = 1
-        for id in range(id_start, self.cluster_size):
-            alias = 'node%.3d' % id
-            user_data = user_data + '|' + alias
-        response = self.create_node(user_data,
-                                   image_id=self.master_image_id,
-                                   instance_type=self.master_instance_type,
-                                   count=self.cluster_size,
-                                   placement_group=pgn)
-        print response
-
-    def create_cluster(self):
-        """
-        Launches all EC2 instances based on this cluster's settings.
-        """
-        log.info("Launching a %d-node cluster..." % self.cluster_size)
-        self.master_image_id = self.master_image_id or self.node_image_id
-<<<<<<< HEAD
-        self.master_instance_type = self.master_instance_type or \
-                self.node_instance_type
-        log.info("Launching master node (ami: %s, type: %s)..." %
-=======
-        log.info("Launching master node (AMI: %s, TYPE: %s)..." %
->>>>>>> f9f5e4b3
-                 (self.master_image_id, self.master_instance_type))
-        mimage = self.master_image_id
-        mitype = self.master_instance_type
-        master_response = self.create_node('master',
-                                           image_id=mimage,
-                                           instance_type=mitype)
-        print master_response
-        if self.cluster_size <= 1:
-            return
-        # Make sure nodes are in same zone as master
-        zone = None
-        if self.spot_bid:
-            launch_spec = master_response[0].launch_specification
-            zone = launch_spec.placement
-        else:
-            zone = master_response.instances[0].placement
+    def _get_launch_map(self):
+        """
+        Groups all node-aliases that have similar instance types/image ids
+        Returns a dictionary that's used to launch all similar instance types
+        and image ids in the same request. Example return value:
+
+        {('c1.xlarge', 'ami-a5c02dcc'): ['node001', 'node002'],
+         ('m1.large', 'ami-a5c02dcc'): ['node003'],
+         ('m1.small', 'ami-17b15e7e'): ['master', 'node005', 'node006'],
+         ('m1.small', 'ami-19e17a2b'): ['node004']}
+        """
+        lmap = {}
+        mtype = self.master_instance_type or self.node_instance_type
+        mimage = self.master_image_id or self.node_image_id
+        lmap[(mtype, mimage)] = ['master']
         id_start = 1
         for itype in self.node_instance_types:
             count = itype['size']
             image_id = itype['image'] or self.node_image_id
             type = itype['type'] or self.node_instance_type
+            if not (type, image_id) in lmap:
+                lmap[(type, image_id)] = []
             for id in range(id_start, id_start + count):
                 alias = 'node%.3d' % id
-                log.info("Launching node: %s (ami: %s, type: %s)..." % \
+                log.debug("Adding node: %s (ami: %s, type: %s)..." % \
                         (alias, image_id, type))
-                node_response = self.create_node(alias, image_id=image_id,
-                                                 instance_type=type,
-                                                 zone=zone)
-                print node_response
+                lmap[(type, image_id)].append(alias)
                 id_start += 1
+        ntype = self.node_instance_type
+        nimage = self.node_image_id
+        if not (ntype, nimage) in lmap:
+            lmap[(ntype, nimage)] = []
         for id in range(id_start, self.cluster_size):
             alias = 'node%.3d' % id
-            log.info("Launching node: %s (ami: %s, type: %s)..." % \
-                    (alias, self.node_image_id, self.node_instance_type))
-            node_response = self.create_node(alias)
+            log.debug("Adding node: %s (ami: %s, type: %s)..." % \
+                    (alias, nimage, ntype))
+            lmap[(ntype, nimage)].append(alias)
+        return lmap
+
+    def _get_type_and_image_id(self, alias):
+        """
+        Returns (instance_type,image_id) for a given alias based
+        on the map returned from self._get_launch_map
+        """
+        lmap = self._get_launch_map()
+        for (type, image) in lmap:
+            key = (type, image)
+            if alias in lmap.get(key):
+                return key
+
+    def _create_flat_rate_cluster(self):
+        """
+        Launches cluster using flat-rate instances. This method attempts to
+        minimize the number of launch requests by grouping nodes of the same
+        type/ami and launching each group simulatenously within a single launch
+        request. This is especially important for cluster compute instances
+        given that Amazon *highly* recommends requesting all CCI in a single
+        launch request.
+        """
+        lmap = self._get_launch_map()
+        zone = None
+        master_map = None
+        for (type, image) in lmap:
+            # launch all aliases that match master's itype/image_id
+            aliases = lmap.get((type, image))
+            if 'master' in aliases:
+                master_map = (type, image)
+                user_data = '|'.join(aliases)
+                for alias in aliases:
+                    log.info("Launching %s (ami: %s, type: %s)" % \
+                             (alias, image, type))
+                master_response = self.create_node(user_data,
+                                                   image_id=image,
+                                                   instance_type=type,
+                                                   count=len(aliases))
+                zone = master_response.instances[0].placement
+                print master_response
+        lmap.pop(master_map)
+        if self.cluster_size <= 1:
+            return
+        for (type, image) in lmap:
+            aliases = lmap.get((type, image))
+            for alias in aliases:
+                log.info("Launching %s (ami: %s, type: %s)" % \
+                         (alias, image, type))
+            user_data = '|'.join(aliases)
+            node_response = self.create_node(user_data,
+                                             image_id=image,
+                                             instance_type=type,
+                                             count=len(aliases),
+                                             zone=zone)
             print node_response
+
+    def _create_spot_cluster(self):
+        """
+        Launches cluster using all spot instances. This method makes a single
+        spot request for each node in the cluster since spot instances
+        *always* have an ami_launch_index of 0. This is needed in order to
+        correctly assign aliases to nodes.
+        """
+        (mtype, mimage) = self._get_type_and_image_id('master')
+        log.info("Launching master node (ami: %s, type: %s)..." % \
+                 (mtype, mimage))
+        master_response = self.create_node('master',
+                                           image_id=mimage,
+                                           instance_type=mtype)
+        print master_response
+        if self.cluster_size <= 1:
+            return
+        # Make sure nodes are in same zone as master
+        launch_spec = master_response[0].launch_specification
+        zone = launch_spec.placement
+        for id in range(1, self.cluster_size):
+            alias = 'node%.3d' % id
+            (ntype, nimage) = self._get_type_and_image_id(alias)
+            node_response = self.create_node(alias,
+                                             image_id=nimage,
+                                             instance_type=ntype,
+                                             zone=zone)
+            print node_response[0]
+
+    def create_cluster(self):
+        """
+        Launches all EC2 instances based on this cluster's settings.
+        """
+        log.info("Launching a %d-node cluster..." % self.cluster_size)
+        if self.spot_bid:
+            self._create_spot_cluster()
+        else:
+            self._create_flat_rate_cluster()
+
+    def is_ebs_cluster(self):
+        """
+        Returns true if any instances in the cluster are EBS-backed
+        """
+        for node in self.nodes:
+            if node.is_ebs_backed():
+                return True
+        return False
+
+    def is_cluster_compute(self):
+        """
+        Returns true if any instances are a cluster compute type
+        """
+        lmap = self._get_launch_map()
+        for (type, image) in lmap:
+            if type in static.CLUSTER_COMPUTE_TYPES:
+                return True
+        return False
 
     def is_cluster_up(self):
         """
@@ -803,6 +875,14 @@
                 return False
         return True
 
+    def is_cluster_stopped(self):
+        """
+        Check whether there are zero nodes running
+        associated with the cluster
+        """
+        nodes = self.stopped_nodes
+        return len(nodes) == self.cluster_size
+
     def is_cluster_terminated(self):
         """
         Check whether there are zero nodes running
@@ -820,12 +900,16 @@
             device = volume.get('device')
             vol_id = volume.get('volume_id')
             vol = self.ec2.get_volume(vol_id)
-            log.info("Attaching volume %s to master node on %s ..." % (vol.id,
-                                                                      device))
+            if vol.attach_data.instance_id == self.master_node.id:
+                log.info("Volume %s already attached to master...skipping" % \
+                         vol.id)
+                continue
             if vol.status != "available":
                 log.error(('Volume %s not available...' +
                           'please check and try again') % vol.id)
                 continue
+            log.info("Attaching volume %s to master node on %s ..." % (vol.id,
+                                                                       device))
             resp = vol.attach(self.master_node.id, device)
             log.debug("resp = %s" % resp)
             while True:
@@ -838,64 +922,54 @@
         """
         Detach all volumes from the master node
         """
-        block_devs = self.master_node.block_device_mapping
-        for dev in block_devs:
-            vol_id = block_devs[dev].volume_id
-            vol = self.ec2.get_volume(vol_id)
-            log.info("Detaching volume %s from master" % vol.id)
-            vol.detach()
+        if self.master_node:
+            self.master_node.detach_external_volumes()
 
     def stop_cluster(self):
         """
-        Stop this cluster by first detaching all volumes, stopping down all
-        instances and cancelling all spot requests (if any).
-        If is not a cluster compute terminate the instances and 
-        remove this cluster's security group.
+        Stop this cluster by detaching all volumes, stopping/terminating
+        all instances, cancelling all spot requests (if any), and removing this
+        cluster's security group.
+
+        If a node is a spot instance, it will be terminated. Spot
+        instances can not be 'stopped', they must be terminated.
         """
         if self.volumes:
             self.detach_volumes()
-        is_cci = self._is_cluster_compute()
-        for node in self.running_nodes:
-            log.info("Stopping or shutting down instance: %s" % node.id)
+        for node in self.nodes:
             node.shutdown()
         for spot in self.spot_requests:
             if spot.state not in ['cancelled', 'closed']:
                 log.info("Cancelling spot instance request: %s" % spot.id)
                 spot.cancel()
-        if not is_cci:
+        if self.spot_bid or not self.is_ebs_cluster():
             log.info("Removing %s security group" % self._security_group)
             self.cluster_group.delete()
 
     def terminate_cluster(self):
         """
         Stop this cluster by first detaching all volumes, shutting down all
-        instances, cancelling all spot requests (if any) remove this cluster's
-        placement group (if any) and remove this cluster's security group.
+        instances, cancelling all spot requests (if any), removing this
+        cluster's placement group (if any), and removing this cluster's
+        security group.
         """
         if self.volumes:
             self.detach_volumes()
-        is_cci = self._is_cluster_compute()
-        for node in self.stopped_or_running_nodes:
-            log.info("Terminating instance: %s" % node.id)
+        for node in self.nodes:
             node.terminate()
         for spot in self.spot_requests:
-            if spot.state not in ['cancelled','closed']:
+            if spot.state not in ['cancelled', 'closed']:
                 log.info("Cancelling spot instance request: %s" % spot.id)
                 spot.cancel()
-        s = Spinner()
-        log.log(INFO_NO_NEWLINE, "Waiting for instances to terminate...")
-        s.start()
-        while not self.is_cluster_terminated():
-            time.sleep(30)
-        s.stop()
         log.info("Removing %s security group" % self._security_group)
         self.cluster_group.delete()
-        if is_cci and self.placement_group():
-            log.info("Removing %s placement group" % self._placement_group_name)
-            self.placement_group().delete()
-
-    def start(self, create=True, validate=True, validate_only=False,
-              validate_running=False):
+        if self.is_cluster_compute():
+            pg = self.placement_group
+            log.info("Removing %s placement group" % pg.name)
+            pg.delete()
+
+    def start(self, create=True, create_only=False, validate=True,
+              validate_only=False, validate_running=False):
         """
         Handles creating and configuring a cluster.
         Validates, creates, and configures a cluster.
@@ -906,10 +980,10 @@
             retval = self._validate(validate_running=validate_running)
             if validate_only:
                 return retval
-        return self._start(create)
+        return self._start(create, create_only)
 
     @print_timing("Starting cluster")
-    def _start(self, create=True):
+    def _start(self, create=True, create_only=False):
         """
         Start cluster from this cluster template's settings
         Handles creating and configuring a cluster
@@ -917,16 +991,15 @@
         """
         log.info("Starting cluster...")
         if create:
-            self.master_instance_type = self.master_instance_type or \
-                    self.node_instance_type            
-            if self._is_cluster_compute():
-                self.create_compute_cluster()
-            else:
-                self.create_cluster()
-        elif self._is_cluster_compute():
-            stopped_nodes = self.stopped_nodes
-            for node in stopped_nodes:
+            mtype = self.master_instance_type or self.node_instance_type
+            self.master_instance_type = mtype
+            self.create_cluster()
+        else:
+            for node in self.stopped_nodes:
+                log.info("Starting stopped node: %s" % node.alias)
                 node.start()
+        if create_only:
+            return
         s = Spinner()
         log.log(INFO_NO_NEWLINE, "Waiting for cluster to start...")
         s.start()
@@ -941,7 +1014,6 @@
             self.nodes, self.master_node,
             self.cluster_user, self.cluster_shell,
             self.volumes)
-        self.create_receipt()
         self.run_plugins()
         log.info(user_msgs.cluster_started_msg % {
             'master': self.master_node.dns_name,
@@ -1012,6 +1084,7 @@
         self._validate_ebs_aws_settings()
         self._validate_image_settings()
         self._validate_instance_types()
+        self._validate_cluster_compute()
         if validate_running:
             log.info("Validating existing instances...")
             try:
@@ -1037,7 +1110,7 @@
     def _validate_spot_bid(self):
         if self.spot_bid is not None:
             if type(self.spot_bid) not in [int, float]:
-                raise exception.ClusterValidationError( \
+                raise exception.ClusterValidationError(
                     'spot_bid must be integer or float')
             if self.spot_bid <= 0:
                 raise exception.ClusterValidationError(
@@ -1169,8 +1242,7 @@
             if not type in instance_types:
                 raise exception.ClusterValidationError(
                     ("You specified an invalid instance type %s \n" +
-                    "Possible options are:\n%s") % \
-                    (type, instance_type_list))
+                     "Possible options are:\n%s") % (type, instance_type_list))
             try:
                 self.__check_platform(img, type)
             except exception.ClusterValidationError, e:
@@ -1178,6 +1250,21 @@
                     "Invalid settings for node_instance_type %s: %s" %
                     (type, e.msg))
         return True
+
+    def _validate_cluster_compute(self):
+        lmap = self._get_launch_map()
+        for (type, image) in lmap:
+            if type in static.CLUSTER_COMPUTE_TYPES:
+                if self.spot_bid:
+                    raise exception.ClusterValidationError((
+                        'Cluster compute instance type %s ' +
+                        'cannot be used with spot instances') % type)
+                img = self.ec2.get_image(image)
+                if img.virtualizationType != 'hvm':
+                    raise exception.ClusterValidationError((
+                        'Cluster compute instance type %s ' +
+                        'can only be used with HVM images.\n' +
+                        'Image %s is *not* an HVM image.') % (type, image))
 
     def _validate_ebs_aws_settings(self):
         """
@@ -1303,6 +1390,9 @@
 
     def _validate_keypair(self):
         key_location = self.key_location
+        if not key_location:
+            raise exception.ClusterValidationError(
+                "no key_location specified for key '%s'" % self.keyname)
         if not os.path.exists(key_location):
             raise exception.ClusterValidationError(
                 'key_location=%s does not exist.' % \
