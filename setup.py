#!/usr/bin/env python
import os
import sys
from setuptools import setup, find_packages

install_requires = [
    "paramiko==1.7.6",
    "boto==2.0b3",
]

<<<<<<< HEAD
setup(
    name = 'StarCluster',
    version = '0.91',
    packages = ['starcluster', 'starcluster.templates', 'starcluster.tests',
        'starcluster.tests.templates', 'starcluster.plugins',
        'starcluster.balancers', 'starcluster.balancers.sge'],
    package_dir = {'starcluster':'starcluster'},
    scripts=['bin/starcluster',],

    install_requires=[
        "paramiko>=1.7.6",
        "boto>=2.0b1",
    ],
=======
maj, min, micro, rel, serial = sys.version_info
if (maj, min) == (2, 4):
    # boto needs hashlib module which is not in py2.4
    # this hack should be in boto instead (file a bug)
    install_requires.append("hashlib")
>>>>>>> 8e3a8714

src = os.path.realpath(os.path.dirname(__file__))

setup(
    name='StarCluster',
    version='0.9999',
    package_dir={'starcluster': 'starcluster'},
    packages=find_packages(src),
    scripts=['bin/starcluster'],
    install_requires=install_requires,
    zip_safe=True,
    download_url='http://web.mit.edu/starcluster',
    license='LGPL3',
    author='Justin Riley',
    author_email='justin.t.riley@gmail.com',
    url="http://web.mit.edu/starcluster",
    description="StarCluster is a utility for creating and managing computing clusters hosted on Amazon's Elastic Compute Cloud (EC2).",
    long_description="""
    StarCluster is a utility for creating and managing computing clusters hosted on
    Amazon's Elastic Compute Cloud (EC2). StarCluster utilizes Amazon's EC2 web service
    to create and destroy clusters of Linux virtual machines on demand.

    To get started, the user creates a simple configuration file with their AWS account
    details and a few cluster preferences (e.g. number of machines, machine type, ssh
    keypairs, etc). After creating the configuration file and running StarCluster's
    "start" command, a cluster of Linux machines configured with the Sun Grid Engine
    queuing system, an NFS-shared /home directory, and OpenMPI with password-less ssh is
    created and ready to go out-of-the-box. Running StarCluster's "stop" command will
    shutdown the cluster and stop paying for service. This allows the user to only pay
    for what they use.

    StarCluster can also utilize Amazon's Elastic Block Storage (EBS) volumes to provide
    persistent data storage for a cluster. EBS volumes allow you to store large amounts
    of data in the Amazon cloud and are also easy to back-up and replicate in the cloud.
    StarCluster will mount and NFS-share any volumes specified in the config. StarCluster's
    "createvolume" command provides the ability to automatically create, format, and
    partition new EBS volumes for use with StarCluster.

    StarCluster provides a Ubuntu-based Amazon Machine Image (AMI) in 32bit and 64bit
    architectures. The AMI contains an optimized NumPy/SciPy/Atlas/Blas/Lapack
    installation compiled for the larger Amazon EC2 instance types. The AMI also comes
    with Sun Grid Engine (SGE) and OpenMPI compiled with SGE support. The public AMI
    can easily be customized by launching a single instance of the public AMI,
    installing additional software on the instance, and then using StarCluster's
    "createimage" command to completely automate the process of creating a new AMI from
    an EC2 instance.
    """,
    classifiers=[
        'Environment :: Console',
        'Development Status :: 4 - Beta',
        'Intended Audience :: Developers',
        'Intended Audience :: Education',
        'Intended Audience :: System Administrators',
        'Intended Audience :: Other Audience',
        'Intended Audience :: Science/Research',
        'License :: OSI Approved :: GNU Library or Lesser General Public License (LGPL)',
        'Natural Language :: English',
        'Programming Language :: Python',
        'Topic :: Education',
        'Topic :: Scientific/Engineering',
        'Topic :: System :: Distributed Computing',
        'Topic :: System :: Clustering',
    ],
)<|MERGE_RESOLUTION|>--- conflicted
+++ resolved
@@ -8,27 +8,11 @@
     "boto==2.0b3",
 ]
 
-<<<<<<< HEAD
-setup(
-    name = 'StarCluster',
-    version = '0.91',
-    packages = ['starcluster', 'starcluster.templates', 'starcluster.tests',
-        'starcluster.tests.templates', 'starcluster.plugins',
-        'starcluster.balancers', 'starcluster.balancers.sge'],
-    package_dir = {'starcluster':'starcluster'},
-    scripts=['bin/starcluster',],
-
-    install_requires=[
-        "paramiko>=1.7.6",
-        "boto>=2.0b1",
-    ],
-=======
 maj, min, micro, rel, serial = sys.version_info
 if (maj, min) == (2, 4):
     # boto needs hashlib module which is not in py2.4
     # this hack should be in boto instead (file a bug)
     install_requires.append("hashlib")
->>>>>>> 8e3a8714
 
 src = os.path.realpath(os.path.dirname(__file__))
 
